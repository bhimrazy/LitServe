# Copyright The Lightning AI team.
#
# Licensed under the Apache License, Version 2.0 (the "License");
# you may not use this file except in compliance with the License.
# You may obtain a copy of the License at
#
#     http://www.apache.org/licenses/LICENSE-2.0
#
# Unless required by applicable law or agreed to in writing, software
# distributed under the License is distributed on an "AS IS" BASIS,
# WITHOUT WARRANTIES OR CONDITIONS OF ANY KIND, either express or implied.
# See the License for the specific language governing permissions and
# limitations under the License.
import asyncio
import copy
import inspect
import logging
import multiprocessing as mp
import os
import shutil
import sys
import threading
import time
import uuid
import warnings
from collections import deque
from concurrent.futures import ThreadPoolExecutor
from contextlib import asynccontextmanager
from queue import Empty
from typing import Callable, Dict, Optional, Sequence, Tuple, Union, List

import uvicorn
from fastapi import Depends, FastAPI, HTTPException, Request, Response
from fastapi.responses import StreamingResponse
from fastapi.security import APIKeyHeader
from starlette.formparsers import MultiPartParser
from starlette.middleware.gzip import GZipMiddleware

from litserve import LitAPI
from litserve.callbacks.base import CallbackRunner, Callback, EventTypes
from litserve.connector import _Connector
from litserve.loops import inference_worker
from litserve.specs import OpenAISpec
from litserve.specs.base import LitSpec
from litserve.utils import LitAPIStatus, MaxSizeMiddleware, load_and_raise

mp.allow_connection_pickling()

try:
    import uvloop

    asyncio.set_event_loop_policy(uvloop.EventLoopPolicy())

except ImportError:
    print("uvloop is not installed. Falling back to the default asyncio event loop.")

logger = logging.getLogger(__name__)

# if defined, it will require clients to auth with X-API-Key in the header
LIT_SERVER_API_KEY = os.environ.get("LIT_SERVER_API_KEY")

# FastAPI writes form files to disk over 1MB by default, which prevents serialization by multiprocessing
MultiPartParser.max_file_size = sys.maxsize


def no_auth():
    pass


def api_key_auth(x_api_key: str = Depends(APIKeyHeader(name="X-API-Key"))):
    if x_api_key != LIT_SERVER_API_KEY:
        raise HTTPException(
            status_code=401, detail="Invalid API Key. Check that you are passing a correct 'X-API-Key' in your header."
        )


async def response_queue_to_buffer(
    response_queue: mp.Queue,
    response_buffer: Dict[str, Union[Tuple[deque, asyncio.Event], asyncio.Event]],
    stream: bool,
    threadpool: ThreadPoolExecutor,
):
    loop = asyncio.get_running_loop()
    if stream:
        while True:
            try:
                uid, response = await loop.run_in_executor(threadpool, response_queue.get)
            except Empty:
                await asyncio.sleep(0.0001)
                continue
            stream_response_buffer, event = response_buffer[uid]
            stream_response_buffer.append((uid, response))
            event.set()

    else:
        while True:
            uid, response = await loop.run_in_executor(threadpool, response_queue.get)
            event = response_buffer.pop(uid)
            response_buffer[uid] = response
            event.set()


class LitServer:
    def __init__(
        self,
        lit_api: LitAPI,
        accelerator: str = "auto",
        devices: Union[str, int] = "auto",
        workers_per_device: int = 1,
        timeout: Union[float, bool] = 30,
        max_batch_size: int = 1,
        batch_timeout: float = 0.0,
        api_path: str = "/predict",
        stream: bool = False,
        spec: Optional[LitSpec] = None,
        max_payload_size=None,
        callbacks: Optional[Union[List[Callback], Callback]] = None,
        middlewares: Optional[list[Union[Callable, tuple[Callable, dict]]]] = None,
    ):
        if batch_timeout > timeout and timeout not in (False, -1):
            raise ValueError("batch_timeout must be less than timeout")
        if max_batch_size <= 0:
            raise ValueError("max_batch_size must be greater than 0")
        if isinstance(spec, OpenAISpec):
            stream = True

        if middlewares is None:
            middlewares = []
        if not isinstance(middlewares, list):
            _msg = (
                "middlewares must be a list of tuples"
                " where each tuple contains a middleware and its arguments. For example:\n"
                "server = ls.LitServer(ls.test_examples.SimpleLitAPI(), "
                'middlewares=[(RequestIdMiddleware, {"length": 5})])'
            )
            raise ValueError(_msg)

        if not api_path.startswith("/"):
            raise ValueError(
                "api_path must start with '/'. "
                "Please provide a valid api path like '/predict', '/classify', or '/v1/predict'"
            )

        # Check if the batch and unbatch methods are overridden in the lit_api instance
        batch_overridden = lit_api.batch.__code__ is not LitAPI.batch.__code__
        unbatch_overridden = lit_api.unbatch.__code__ is not LitAPI.unbatch.__code__

        if batch_overridden and unbatch_overridden and max_batch_size == 1:
            warnings.warn(
                "The LitServer has both batch and unbatch methods implemented, "
                "but the max_batch_size parameter was not set."
            )

        self.api_path = api_path
        lit_api.stream = stream
        lit_api.request_timeout = timeout
        lit_api._sanitize(max_batch_size, spec=spec)
        self.app = FastAPI(lifespan=self.lifespan)
        self.app.response_queue_id = None
        self.response_queue_id = None
        self.response_buffer = {}
        # gzip does not play nicely with streaming, see https://github.com/tiangolo/fastapi/discussions/8448
        if not stream:
            middlewares.append((GZipMiddleware, {"minimum_size": 1000}))
        if max_payload_size is not None:
            middlewares.append((MaxSizeMiddleware, {"max_size": max_payload_size}))
        self.middlewares = middlewares
        self.lit_api = lit_api
        self.lit_spec = spec
        self.workers_per_device = workers_per_device
        self.max_batch_size = max_batch_size
        self.batch_timeout = batch_timeout
        self.stream = stream
        self.max_payload_size = max_payload_size
        self._connector = _Connector(accelerator=accelerator, devices=devices)
        self._callback_runner = CallbackRunner(callbacks)

        specs = spec if spec is not None else []
        self._specs = specs if isinstance(specs, Sequence) else [specs]

        decode_request_signature = inspect.signature(lit_api.decode_request)
        encode_response_signature = inspect.signature(lit_api.encode_response)

        self.request_type = decode_request_signature.parameters["request"].annotation
        if self.request_type == decode_request_signature.empty:
            self.request_type = Request

        self.response_type = encode_response_signature.return_annotation
        if self.response_type == encode_response_signature.empty:
            self.response_type = Response

        accelerator = self._connector.accelerator
        devices = self._connector.devices
        if accelerator == "cpu":
            self.devices = [accelerator]
        elif accelerator in ["cuda", "mps"]:
            device_list = devices
            if isinstance(devices, int):
                device_list = range(devices)
            self.devices = [self.device_identifiers(accelerator, device) for device in device_list]

        self.inference_workers = self.devices * self.workers_per_device
        self.register_endpoints()

    def launch_inference_worker(self, num_uvicorn_servers: int):
        manager = mp.Manager()
        self.workers_setup_status = manager.dict()
        self.request_queue = manager.Queue()

<<<<<<< HEAD
        self.response_queues = []
        for _ in range(num_uvicorn_servers):
            response_queue = manager.Queue()
            self.response_queues.append(response_queue)
            self.request_evicted_status = manager.dict()
=======
        self.response_queues = [manager.Queue() for _ in range(num_uvicorn_servers)]
>>>>>>> 44e0fe9a

        for spec in self._specs:
            # Objects of Server class are referenced (not copied)
            logging.debug(f"shallow copy for Server is created for for spec {spec}")
            server_copy = copy.copy(self)
            del server_copy.app
            spec.setup(server_copy)

        process_list = []
        for worker_id, device in enumerate(self.inference_workers):
            if len(device) == 1:
                device = device[0]

            self.workers_setup_status[worker_id] = False

            ctx = mp.get_context("spawn")
            process = ctx.Process(
                target=inference_worker,
                args=(
                    self.lit_api,
                    self.lit_spec,
                    device,
                    worker_id,
                    self.request_queue,
                    self.response_queues,
                    self.max_batch_size,
                    self.batch_timeout,
                    self.stream,
                    self.workers_setup_status,
<<<<<<< HEAD
                    self.request_evicted_status,
=======
                    self._callback_runner,
>>>>>>> 44e0fe9a
                ),
            )
            process.start()
            process_list.append(process)
        return manager, process_list

    @asynccontextmanager
    async def lifespan(self, app: FastAPI):
        loop = asyncio.get_running_loop()

        if not hasattr(self, "response_queues") or not self.response_queues:
            raise RuntimeError(
                "Response queues have not been initialized. "
                "Please make sure to call the 'launch_inference_worker' method of "
                "the LitServer class to initialize the response queues."
            )

        response_queue = self.response_queues[app.response_queue_id]
        response_executor = ThreadPoolExecutor(max_workers=len(self.inference_workers))
        future = response_queue_to_buffer(response_queue, self.response_buffer, self.stream, response_executor)
        task = loop.create_task(future)

        yield

        self._callback_runner.trigger_event(EventTypes.ON_SERVER_END, litserver=self)
        task.cancel()
        logger.debug("Shutting down response queue to buffer task")

    def device_identifiers(self, accelerator, device):
        if isinstance(device, Sequence):
            return [f"{accelerator}:{el}" for el in device]
        return [f"{accelerator}:{device}"]

    async def data_streamer(self, q: deque, data_available: asyncio.Event, send_status: bool = False):
        uid = None
        while True:
            try:
                await data_available.wait()
                while len(q) > 0:
                    uid, (data, status) = q.popleft()
                    if status == LitAPIStatus.FINISH_STREAMING:
                        return
                    if status == LitAPIStatus.ERROR:
                        logger.error(
                            "Error occurred while streaming outputs from the inference worker. "
                            "Please check the above traceback."
                        )
                        if send_status:
                            yield data, status
                        return
                    if send_status:
                        yield data, status
                    else:
                        yield data
                data_available.clear()
            except asyncio.CancelledError:
                if uid is not None:
                    self.request_evicted_status[uid] = True
                    logger.exception("Streaming request cancelled for the uid=%s", uid)
                return

    def register_endpoints(self):
        """Register endpoint routes for the FastAPI app and setup middlewares."""
        self._callback_runner.trigger_event(EventTypes.ON_SERVER_START, litserver=self)
        workers_ready = False

        @self.app.get("/", dependencies=[Depends(self.setup_auth())])
        async def index(request: Request) -> Response:
            return Response(content="litserve running")

        @self.app.get("/health", dependencies=[Depends(self.setup_auth())])
        async def health(request: Request) -> Response:
            nonlocal workers_ready
            if not workers_ready:
                workers_ready = all(self.workers_setup_status.values())

            if workers_ready:
                return Response(content="ok", status_code=200)

            return Response(content="not ready", status_code=503)

        async def predict(request: self.request_type) -> self.response_type:
            response_queue_id = self.app.response_queue_id
            uid = uuid.uuid4()
            event = asyncio.Event()
            self.response_buffer[uid] = event
            logger.info(f"Received request uid={uid}")

            payload = request
            if self.request_type == Request:
                if request.headers["Content-Type"] == "application/x-www-form-urlencoded" or request.headers[
                    "Content-Type"
                ].startswith("multipart/form-data"):
                    payload = await request.form()
                else:
                    payload = await request.json()

            self.request_queue.put_nowait((response_queue_id, uid, time.monotonic(), payload))

            await event.wait()
            response, status = self.response_buffer.pop(uid)

            if status == LitAPIStatus.ERROR:
                load_and_raise(response)
            return response

        async def stream_predict(request: self.request_type) -> self.response_type:
            response_queue_id = self.app.response_queue_id
            uid = uuid.uuid4()
            event = asyncio.Event()
            q = deque()
            self.response_buffer[uid] = (q, event)
            logger.debug(f"Received request uid={uid}")

            payload = request
            if self.request_type == Request:
                payload = await request.json()
            self.request_queue.put((response_queue_id, uid, time.monotonic(), payload))

            return StreamingResponse(self.data_streamer(q, data_available=event))

        if not self._specs:
            stream = self.lit_api.stream
            # In the future we might want to differentiate endpoints for streaming vs non-streaming
            # For now we allow either one or the other
            endpoint = self.api_path
            methods = ["POST"]
            self.app.add_api_route(
                endpoint,
                stream_predict if stream else predict,
                methods=methods,
                dependencies=[Depends(self.setup_auth())],
            )

        for spec in self._specs:
            spec: LitSpec
            # TODO check that path is not clashing
            for path, endpoint, methods in spec.endpoints:
                self.app.add_api_route(
                    path, endpoint=endpoint, methods=methods, dependencies=[Depends(self.setup_auth())]
                )

        for middleware in self.middlewares:
            if isinstance(middleware, tuple):
                middleware, kwargs = middleware
                self.app.add_middleware(middleware, **kwargs)
            elif callable(middleware):
                self.app.add_middleware(middleware)

    @staticmethod
    def generate_client_file():
        src_path = os.path.join(os.path.dirname(__file__), "python_client.py")
        dest_path = os.path.join(os.getcwd(), "client.py")

        if os.path.exists(dest_path):
            return

        # Copy the file to the destination directory
        try:
            shutil.copy(src_path, dest_path)
            print(f"File '{src_path}' copied to '{dest_path}'")
        except Exception as e:
            print(f"Error copying file: {e}")

    def run(
        self,
        port: Union[str, int] = 8000,
        num_api_servers: Optional[int] = None,
        log_level: str = "info",
        generate_client_file: bool = True,
        api_server_worker_type: Optional[str] = None,
        **kwargs,
    ):
        if generate_client_file:
            LitServer.generate_client_file()

        port_msg = f"port must be a value from 1024 to 65535 but got {port}"
        try:
            port = int(port)
        except ValueError:
            raise ValueError(port_msg)

        if not (1024 <= port <= 65535):
            raise ValueError(port_msg)

        config = uvicorn.Config(app=self.app, host="0.0.0.0", port=port, log_level=log_level, **kwargs)
        sockets = [config.bind_socket()]

        if num_api_servers is None:
            num_api_servers = len(self.inference_workers)

        if num_api_servers < 1:
            raise ValueError("num_api_servers must be greater than 0")

        if sys.platform == "win32":
            warnings.warn(
                "Windows does not support forking. Using threads" " api_server_worker_type will be set to 'thread'"
            )
            api_server_worker_type = "thread"
        elif api_server_worker_type is None:
            api_server_worker_type = "process"

        manager, litserve_workers = self.launch_inference_worker(num_api_servers)

        try:
            servers = self._start_server(port, num_api_servers, log_level, sockets, api_server_worker_type, **kwargs)
            print(f"Swagger UI is available at http://0.0.0.0:{port}/docs")
            for s in servers:
                s.join()
        finally:
            print("Shutting down LitServe")
            for w in litserve_workers:
                w.terminate()
                w.join()
            manager.shutdown()

    def _start_server(self, port, num_uvicorn_servers, log_level, sockets, uvicorn_worker_type, **kwargs):
        servers = []
        for response_queue_id in range(num_uvicorn_servers):
            self.app.response_queue_id = response_queue_id
            if self.lit_spec:
                self.lit_spec.response_queue_id = response_queue_id
            app = copy.copy(self.app)

            config = uvicorn.Config(app=app, host="0.0.0.0", port=port, log_level=log_level, **kwargs)
            server = uvicorn.Server(config=config)
            if uvicorn_worker_type == "process":
                ctx = mp.get_context("fork")
                w = ctx.Process(target=server.run, args=(sockets,))
            elif uvicorn_worker_type == "thread":
                w = threading.Thread(target=server.run, args=(sockets,))
            else:
                raise ValueError("Invalid value for api_server_worker_type. Must be 'process' or 'thread'")
            w.start()
            servers.append(w)
        return servers

    def setup_auth(self):
        if hasattr(self.lit_api, "authorize") and callable(self.lit_api.authorize):
            return self.lit_api.authorize
        if LIT_SERVER_API_KEY:
            return api_key_auth
        return no_auth<|MERGE_RESOLUTION|>--- conflicted
+++ resolved
@@ -206,16 +206,9 @@
         manager = mp.Manager()
         self.workers_setup_status = manager.dict()
         self.request_queue = manager.Queue()
-
-<<<<<<< HEAD
-        self.response_queues = []
-        for _ in range(num_uvicorn_servers):
-            response_queue = manager.Queue()
-            self.response_queues.append(response_queue)
-            self.request_evicted_status = manager.dict()
-=======
+        self.request_evicted_status = manager.dict()
+        
         self.response_queues = [manager.Queue() for _ in range(num_uvicorn_servers)]
->>>>>>> 44e0fe9a
 
         for spec in self._specs:
             # Objects of Server class are referenced (not copied)
@@ -245,11 +238,8 @@
                     self.batch_timeout,
                     self.stream,
                     self.workers_setup_status,
-<<<<<<< HEAD
                     self.request_evicted_status,
-=======
                     self._callback_runner,
->>>>>>> 44e0fe9a
                 ),
             )
             process.start()
