# Copyright The Lightning AI team.
#
# Licensed under the Apache License, Version 2.0 (the "License");
# you may not use this file except in compliance with the License.
# You may obtain a copy of the License at
#
#     http://www.apache.org/licenses/LICENSE-2.0
#
# Unless required by applicable law or agreed to in writing, software
# distributed under the License is distributed on an "AS IS" BASIS,
# WITHOUT WARRANTIES OR CONDITIONS OF ANY KIND, either express or implied.
# See the License for the specific language governing permissions and
# limitations under the License.
import asyncio
import sys
<<<<<<< HEAD
=======
from time import sleep
>>>>>>> 6f1d3df3
from unittest.mock import MagicMock, patch

import pytest
import torch
import torch.nn as nn
from asgi_lifespan import LifespanManager
from fastapi import HTTPException, Request, Response
from fastapi.testclient import TestClient
<<<<<<< HEAD
from httpx import AsyncClient
from starlette.middleware.base import BaseHTTPMiddleware
from starlette.middleware.httpsredirect import HTTPSRedirectMiddleware
from starlette.middleware.trustedhost import TrustedHostMiddleware
from starlette.types import ASGIApp
=======
from httpx import ASGITransport, AsyncClient
>>>>>>> 6f1d3df3

import litserve as ls
from litserve import LitAPI
from litserve.connector import _Connector
<<<<<<< HEAD
from litserve.server import LitServer, multi_server_lifespan, run_all
from litserve.test_examples.openai_spec_example import TestAPI
=======
from litserve.server import LitServer
>>>>>>> 6f1d3df3
from litserve.utils import wrap_litserve_start


def test_index(sync_testclient):
    assert sync_testclient.get("/").text == "litserve running"


@patch("litserve.server.LitServer.lifespan")
def test_device_identifiers(lifespan_mock, simple_litapi):
    server = LitServer(simple_litapi, accelerator="cpu", devices=1, timeout=10)
    assert server.device_identifiers("cpu", 1) == ["cpu:1"]
    assert server.device_identifiers("cpu", [1, 2]) == ["cpu:1", "cpu:2"]

    server = LitServer(simple_litapi, accelerator="cpu", devices=1, timeout=10)
    assert server.devices == ["cpu"]

    server = LitServer(simple_litapi, accelerator="cuda", devices=1, timeout=10)
    assert server.devices == [["cuda:0"]]

    server = LitServer(simple_litapi, accelerator="cuda", devices=[1, 2], timeout=10)
    # [["cuda:1"], ["cuda:2"]]
    assert server.devices[0][0] == "cuda:1"
    assert server.devices[1][0] == "cuda:2"


@pytest.mark.parametrize("devices", ["cpu", ["cpu", "cuda:0"], ["cuda:a", "cuda:1"]])
def test_device_identifiers_error(simple_litapi, devices):
    with pytest.raises(
        ValueError, match="devices must be an integer or a list of integers when using 'cuda' or 'mps', instead got .*"
    ):
        LitServer(simple_litapi, accelerator="cuda", devices=devices, timeout=10)


@pytest.mark.parametrize("use_zmq", [True, False])
@pytest.mark.asyncio
async def test_stream(simple_stream_api, use_zmq):
    server = LitServer(simple_stream_api, stream=True, timeout=10, use_zmq=use_zmq)
    expected_output1 = "prompt=Hello generated_output=LitServe is streaming output".lower().replace(" ", "")
    expected_output2 = "prompt=World generated_output=LitServe is streaming output".lower().replace(" ", "")

    with wrap_litserve_start(server) as server:
        async with LifespanManager(server.app) as manager, AsyncClient(
            transport=ASGITransport(app=manager.app), base_url="http://test"
        ) as ac:
            # TODO: remove this sleep when we have a better way to check if the server is ready
            # TODO: main process can only consume when response_queue_to_buffer is ready
            await asyncio.sleep(4)
            resp1 = ac.post("/predict", json={"prompt": "Hello"}, timeout=10)
            resp2 = ac.post("/predict", json={"prompt": "World"}, timeout=10)
            resp1, resp2 = await asyncio.gather(resp1, resp2)
            assert resp1.status_code == 200, "Check if server is running and the request format is valid."
            assert resp1.text == expected_output1, (
                "Server returns input prompt and generated output which didn't match."
            )
            assert resp2.status_code == 200, "Check if server is running and the request format is valid."
            assert resp2.text == expected_output2, (
                "Server returns input prompt and generated output which didn't match."
            )


@pytest.mark.parametrize("use_zmq", [True, False])
@pytest.mark.asyncio
async def test_batched_stream_server(simple_batched_stream_api, use_zmq):
    server = LitServer(
        simple_batched_stream_api, stream=True, max_batch_size=4, batch_timeout=2, timeout=30, use_zmq=use_zmq
    )
    expected_output1 = "Hello LitServe is streaming output".lower().replace(" ", "")
    expected_output2 = "World LitServe is streaming output".lower().replace(" ", "")

    with wrap_litserve_start(server) as server:
        async with LifespanManager(server.app) as manager, AsyncClient(
            transport=ASGITransport(app=manager.app), base_url="http://test"
        ) as ac:
            resp1 = ac.post("/predict", json={"prompt": "Hello"}, timeout=10)
            resp2 = ac.post("/predict", json={"prompt": "World"}, timeout=10)
            resp1, resp2 = await asyncio.gather(resp1, resp2)
            assert resp1.status_code == 200, "Check if server is running and the request format is valid."
            assert resp2.status_code == 200, "Check if server is running and the request format is valid."
            assert resp1.text == expected_output1, (
                "Server returns input prompt and generated output which didn't match."
            )
            assert resp2.text == expected_output2, (
                "Server returns input prompt and generated output which didn't match."
            )


def test_litapi_with_stream(simple_litapi):
    with pytest.raises(
        ValueError,
        match="""When `stream=True` both `lit_api.predict` and
             `lit_api.encode_response` must generate values using `yield""",
    ):
        LitServer(simple_litapi, stream=True)


class Linear(nn.Module):
    def __init__(self):
        super().__init__()
        self.linear = nn.Linear(1, 1)
        self.linear.weight.data.fill_(2.0)
        self.linear.bias.data.fill_(1.0)

    def forward(self, x):
        return self.linear(x)


class SimpleLitAPI(LitAPI):
    def setup(self, device):
        self.model = Linear().to(device)
        self.device = device

    def decode_request(self, request: Request):
        content = request["input"]
        return torch.tensor([content], device=self.device)

    def predict(self, x):
        return self.model(x[None, :])

    def encode_response(self, output) -> Response:
        return {"output": float(output)}


@pytest.mark.parametrize(
    ("input_accelerator", "expected_accelerator"),
    [
        ("cpu", "cpu"),
        pytest.param(
            "cuda",
            "cuda",
            marks=pytest.mark.skipif(torch.cuda.device_count() == 0, reason="Only tested on Nvidia GPU"),
        ),
        pytest.param(
            None, "cuda", marks=pytest.mark.skipif(torch.cuda.device_count() == 0, reason="Only tested on Nvidia GPU")
        ),
        pytest.param(
            "auto",
            "cuda",
            marks=pytest.mark.skipif(torch.cuda.device_count() == 0, reason="Only tested on Nvidia GPU"),
        ),
        pytest.param(
            "auto",
            "mps",
            marks=pytest.mark.skipif(not torch.backends.mps.is_available(), reason="Only tested on Apple MPS"),
        ),
        pytest.param(
            None,
            "mps",
            marks=pytest.mark.skipif(not torch.backends.mps.is_available(), reason="Only tested on Apple MPS"),
        ),
    ],
)
def test_auto_accelerator(input_accelerator, expected_accelerator):
    server = LitServer(SimpleLitAPI(), devices=1, timeout=10, accelerator=input_accelerator)
    assert server._connector.accelerator == expected_accelerator


def test_mocked_accelerator():
    # 1. cuda available
    with patch("litserve.connector.check_cuda_with_nvidia_smi", return_value=True):
        connector = _Connector(accelerator="auto")
        assert connector.accelerator == "cuda"

    # 2. mps available
    with patch("litserve.connector._Connector._choose_gpu_accelerator_backend", return_value="mps"):
        server = LitServer(SimpleLitAPI(), devices=1, timeout=10, accelerator="auto")
        assert server._connector.accelerator == "mps"


@patch("litserve.server.uvicorn")
def test_server_run(mock_uvicorn):
    server = LitServer(SimpleLitAPI())
    server.verify_worker_status = MagicMock()
    with pytest.raises(ValueError, match="port must be a value from 1024 to 65535 but got"):
        server.run(port="invalid port")

    with pytest.raises(ValueError, match="port must be a value from 1024 to 65535 but got"):
        server.run(port=65536)

    with pytest.raises(ValueError, match="host must be '0.0.0.0', '127.0.0.1', or '::' but got"):
        server.run(host="127.0.0.2")

    server.run(port=8000)
    mock_uvicorn.Config.assert_called()
    mock_uvicorn.reset_mock()
    server.run(port="8001")
    mock_uvicorn.Config.assert_called()
    server.run(host="::", port="8000")
    mock_uvicorn.Config.assert_called()


@pytest.mark.skipif(sys.platform == "win32", reason="Test is only for Unix")
@patch("litserve.server.uvicorn")
def test_start_server(mock_uvicon):
    server = LitServer(ls.test_examples.TestAPI(), spec=ls.OpenAISpec())
    sockets = MagicMock()
    server._start_server(8000, 1, "info", sockets, "process")
    mock_uvicon.Server.assert_called()
    assert server.lit_spec.response_queue_id is not None, "response_queue_id must be generated"


@pytest.mark.skipif(sys.platform == "win32", reason="Test is only for Unix")
@patch("litserve.server.uvicorn")
def test_server_run_with_api_server_worker_type(mock_uvicorn):
    api = ls.test_examples.SimpleLitAPI()
    server = ls.LitServer(api, devices=1)
    server.verify_worker_status = MagicMock()
    with pytest.raises(ValueError, match=r"Must be 'process' or 'thread'"):
        server.run(api_server_worker_type="invalid")

    with pytest.raises(ValueError, match=r"must be greater than 0"):
        server.run(num_api_servers=0)

    server.launch_inference_worker = MagicMock(return_value=[MagicMock(), [MagicMock()]])
    server._start_server = MagicMock()

    # Running the method to test
    server.run(api_server_worker_type=None)
    server.launch_inference_worker.assert_called_with(1)
    actual = server._start_server.call_args
    assert actual[0][4] == "process", "Server should run in process mode"

    server.run(api_server_worker_type="thread")
    server.launch_inference_worker.assert_called_with(1)
    actual = server._start_server.call_args
    assert actual[0][4] == "thread", "Server should run in thread mode"

    server.run(api_server_worker_type="process")
    server.launch_inference_worker.assert_called_with(1)
    actual = server._start_server.call_args
    assert actual[0][4] == "process", "Server should run in process mode"

    server.run(api_server_worker_type="process", num_api_servers=10)
    server.launch_inference_worker.assert_called_with(10)


@pytest.mark.skipif(sys.platform != "win32", reason="Test is only for Windows")
@patch("litserve.server.uvicorn")
def test_server_run_windows(mock_uvicorn):
    api = ls.test_examples.SimpleLitAPI()
    server = ls.LitServer(api)
    server.verify_worker_status = MagicMock()
    server.launch_inference_worker = MagicMock(return_value=[MagicMock(), [MagicMock()]])
    server._start_server = MagicMock()

    # Running the method to test
    server.run(api_server_worker_type=None)
    actual = server._start_server.call_args
    assert actual[0][4] == "thread", "Windows only supports thread mode"


def test_server_terminate():
    server = LitServer(SimpleLitAPI())
    server.verify_worker_status = MagicMock()
    mock_manager = MagicMock()

    with patch("litserve.server.LitServer._start_server", side_effect=Exception("mocked error")) as mock_start, patch(
        "litserve.server.LitServer.launch_inference_worker", return_value=[mock_manager, [MagicMock()]]
    ) as mock_launch:
        with pytest.raises(Exception, match="mocked error"):
            server.run(port=8001)

        mock_launch.assert_called()
        mock_start.assert_called()
        mock_manager.shutdown.assert_called()


class IdentityAPI(ls.test_examples.SimpleLitAPI):
    def predict(self, x, context):
        context["input"] = x
        return self.model(x)

    def encode_response(self, output, context):
        input = context["input"]
        return {"output": input}


class IdentityBatchedAPI(ls.test_examples.SimpleBatchedAPI):
    def predict(self, x_batch, context):
        for c, x in zip(context, x_batch):
            c["input"] = x
        return self.model(x_batch)

    def encode_response(self, output, context):
        input = context["input"]
        return {"output": input}


class IdentityBatchedStreamingAPI(ls.test_examples.SimpleBatchedAPI):
    def predict(self, x_batch, context):
        for c, x in zip(context, x_batch):
            c["input"] = x
        yield self.model(x_batch)

    def encode_response(self, output_stream, context):
        for _ in output_stream:
            yield [{"output": ctx["input"]} for ctx in context]


class PredictErrorAPI(ls.test_examples.SimpleLitAPI):
    def predict(self, x, y, context):
        context["input"] = x
        return self.model(x)

    def encode_response(self, output, context):
        input = context["input"]
        return {"output": input}


@pytest.mark.asyncio
async def test_inject_context():
    # Test context injection with single loop
    api = IdentityAPI()
    server = LitServer(api)
    with wrap_litserve_start(server) as server:
        async with LifespanManager(server.app) as manager, AsyncClient(
            transport=ASGITransport(app=manager.app), base_url="http://test"
        ) as ac:
            resp = await ac.post("/predict", json={"input": 5.0}, timeout=10)
    assert resp.json()["output"] == 5.0, "output from Identity server must be same as input"

    # Test context injection with batched loop
    server = LitServer(IdentityBatchedAPI(), max_batch_size=2, batch_timeout=0.01)
    with wrap_litserve_start(server) as server:
        async with LifespanManager(server.app) as manager, AsyncClient(
            transport=ASGITransport(app=manager.app), base_url="http://test"
        ) as ac:
            resp = await ac.post("/predict", json={"input": 5.0}, timeout=10)
    assert resp.json()["output"] == 5.0, "output from Identity server must be same as input"

    # Test context injection with batched streaming loop
    server = LitServer(IdentityBatchedStreamingAPI(), max_batch_size=2, batch_timeout=0.01, stream=True)
    with wrap_litserve_start(server) as server:
        async with LifespanManager(server.app) as manager, AsyncClient(
            transport=ASGITransport(app=manager.app), base_url="http://test"
        ) as ac:
            resp = await ac.post("/predict", json={"input": 5.0}, timeout=10)
    assert resp.json()["output"] == 5.0, "output from Identity server must be same as input"

    server = LitServer(PredictErrorAPI())
    with wrap_litserve_start(server) as server, TestClient(server.app) as client:
        resp = client.post("/predict", json={"input": 5.0}, timeout=10)
        assert resp.status_code == 500, "predict() missed 1 required positional argument: 'y'"


def test_custom_api_path():
    with pytest.raises(ValueError, match="api_path must start with '/'. "):
        LitServer(ls.test_examples.SimpleLitAPI(), api_path="predict")

    server = LitServer(ls.test_examples.SimpleLitAPI(), api_path="/v1/custom_predict")
    url = server.api_path
    with wrap_litserve_start(server) as server, TestClient(server.app) as client:
        response = client.post(url, json={"input": 4.0})
        assert response.status_code == 200, "Server response should be 200 (OK)"


def test_custom_healthcheck_path():
    with pytest.raises(ValueError, match="healthcheck_path must start with '/'. "):
        LitServer(ls.test_examples.SimpleLitAPI(), healthcheck_path="customhealth")

    server = LitServer(ls.test_examples.SimpleLitAPI(), healthcheck_path="/v1/custom_health")
    url = server.healthcheck_path
    with wrap_litserve_start(server) as server, TestClient(server.app) as client:
        # Sleep a bit to ensure the server is ready
        sleep(3)
        response = client.get(url)

    assert response.status_code == 200, "Server response should be 200 (OK)"


def test_custom_info_path():
    with pytest.raises(ValueError, match="info_path must start with '/'. "):
        LitServer(ls.test_examples.SimpleLitAPI(), info_path="custominfo")

    server = LitServer(ls.test_examples.SimpleLitAPI(), info_path="/v1/custom_info", accelerator="cpu")
    url = server.info_path
    expected_response = {
        "model": None,
        "server": {
            "devices": ["cpu"],
            "workers_per_device": 1,
            "timeout": 30,
            "max_batch_size": 1,
            "batch_timeout": 0.0,
            "stream": False,
            "max_payload_size": None,
            "track_requests": False,
        },
    }

    with wrap_litserve_start(server) as server, TestClient(server.app) as client:
        # Sleep a bit to ensure the server is ready
        sleep(3)
        response = client.get(url)

    assert response.status_code == 200, "Server response should be 200 (OK)"
    assert response.json() == expected_response, "server didn't return expected output"


def test_info_route():
    model_metadata = {"name": "my-awesome-model", "version": "v1.1.0"}
    expected_response = {
        "model": {
            "name": "my-awesome-model",
            "version": "v1.1.0",
        },
        "server": {
            "devices": ["cpu"],
            "workers_per_device": 1,
            "timeout": 30,
            "max_batch_size": 1,
            "batch_timeout": 0.0,
            "stream": False,
            "max_payload_size": None,
            "track_requests": False,
        },
    }

    server = ls.LitServer(ls.test_examples.SimpleLitAPI(), accelerator="cpu", model_metadata=model_metadata)
    with wrap_litserve_start(server) as server, TestClient(server.app) as client:
        response = client.get("/info", headers={"Host": "localhost"})
        assert response.status_code == 200, f"Expected response to be 200 but got {response.status_code}"
        assert response.json() == expected_response, "server didn't return expected output"


def test_model_metadata_json_error():
    with pytest.raises(ValueError, match="model_metadata must be JSON serializable"):
        ls.LitServer(ls.test_examples.SimpleLitAPI(), model_metadata=int)


class TestHTTPExceptionAPI(ls.test_examples.SimpleLitAPI):
    def decode_request(self, request):
        raise HTTPException(501, "decode request is bad")


class TestHTTPExceptionAPI2(ls.test_examples.SimpleLitAPI):
    def decode_request(self, request):
        raise HTTPException(status_code=400, detail="decode request is bad")


def test_http_exception():
    server = LitServer(TestHTTPExceptionAPI())
    with wrap_litserve_start(server) as server, TestClient(server.app) as client:
        response = client.post("/predict", json={"input": 4.0})
        assert response.status_code == 501, "Server raises 501 error"
        assert response.text == '{"detail":"decode request is bad"}', "decode request is bad"

    server = LitServer(TestHTTPExceptionAPI2())
    with wrap_litserve_start(server) as server, TestClient(server.app) as client:
        response = client.post("/predict", json={"input": 4.0})
        assert response.status_code == 400, "Server raises 400 error"
        assert response.text == '{"detail":"decode request is bad"}', "decode request is bad"


def test_generate_client_file(tmp_path, monkeypatch):
    expected = """import requests

response = requests.post("http://127.0.0.1:8123/predict", json={"input": 4.0})
print(f"Status: {response.status_code}\\nResponse:\\n {response.text}")"""
    monkeypatch.chdir(tmp_path)
    LitServer.generate_client_file(8123)
    with open(tmp_path / "client.py") as fr:
        assert expected in fr.read(), f"Expected {expected} in client.py"

    LitServer.generate_client_file(8000)
    with open(tmp_path / "client.py") as fr:
        assert expected in fr.read(), "Shouldn't replace existing client.py"


class FailFastAPI(ls.test_examples.SimpleLitAPI):
    def setup(self, device):
        raise ValueError("setup failed")


<<<<<<< HEAD
    with pytest.raises(ValueError, match="middlewares must be a list of tuples"):
        ls.LitServer(ls.test_examples.SimpleLitAPI(), middlewares=(RequestIdMiddleware, {"length": 5}))


@pytest.mark.asyncio
@patch("litserve.server.LitServer")
async def test_multi_server_lifespan(mock_litserver):
    # List of servers
    servers = [mock_litserver, mock_litserver]
    # Use the async context manager
    async with multi_server_lifespan(MagicMock(), servers):
        # Check if the lifespan method was called for each server
        assert mock_litserver.lifespan.call_count == 2
    assert mock_litserver.lifespan.return_value.__aexit__.call_count == 2


@patch("litserve.server.uvicorn")
def test_run_all_litservers(mock_uvicorn):
    server1 = LitServer(SimpleLitAPI(), api_path="/predict-1")
    server2 = LitServer(SimpleLitAPI(), api_path="/predict-2")
    server3 = LitServer(TestAPI(), spec=ls.OpenAISpec())

    with pytest.raises(ValueError, match="All elements in the servers list must be instances of LitServer"):
        run_all([server1, "server2"])

    with pytest.raises(ValueError, match="port must be a value from 1024 to 65535 but got"):
        run_all([server1, server2], port="invalid port")

    with pytest.raises(ValueError, match="port must be a value from 1024 to 65535 but got"):
        run_all([server1, server2], port=65536)

    with pytest.raises(ValueError, match="num_api_servers must be greater than 0"):
        run_all([server1, server2], num_api_servers=0)

    run_all([server1, server2, server3], port=8000)
    mock_uvicorn.Config.assert_called()
    mock_uvicorn.reset_mock()
    run_all([server1, server2, server3], port="8001")
    mock_uvicorn.Config.assert_called()
=======
def test_workers_setup_status():
    api = FailFastAPI()
    server = LitServer(api, devices=1)
    with pytest.raises(RuntimeError, match="One or more workers failed to start. Shutting down LitServe"):
        server.run()
>>>>>>> 6f1d3df3
<|MERGE_RESOLUTION|>--- conflicted
+++ resolved
@@ -13,10 +13,7 @@
 # limitations under the License.
 import asyncio
 import sys
-<<<<<<< HEAD
-=======
 from time import sleep
->>>>>>> 6f1d3df3
 from unittest.mock import MagicMock, patch
 
 import pytest
@@ -25,25 +22,12 @@
 from asgi_lifespan import LifespanManager
 from fastapi import HTTPException, Request, Response
 from fastapi.testclient import TestClient
-<<<<<<< HEAD
-from httpx import AsyncClient
-from starlette.middleware.base import BaseHTTPMiddleware
-from starlette.middleware.httpsredirect import HTTPSRedirectMiddleware
-from starlette.middleware.trustedhost import TrustedHostMiddleware
-from starlette.types import ASGIApp
-=======
 from httpx import ASGITransport, AsyncClient
->>>>>>> 6f1d3df3
 
 import litserve as ls
 from litserve import LitAPI
 from litserve.connector import _Connector
-<<<<<<< HEAD
 from litserve.server import LitServer, multi_server_lifespan, run_all
-from litserve.test_examples.openai_spec_example import TestAPI
-=======
-from litserve.server import LitServer
->>>>>>> 6f1d3df3
 from litserve.utils import wrap_litserve_start
 
 
@@ -517,11 +501,6 @@
         raise ValueError("setup failed")
 
 
-<<<<<<< HEAD
-    with pytest.raises(ValueError, match="middlewares must be a list of tuples"):
-        ls.LitServer(ls.test_examples.SimpleLitAPI(), middlewares=(RequestIdMiddleware, {"length": 5}))
-
-
 @pytest.mark.asyncio
 @patch("litserve.server.LitServer")
 async def test_multi_server_lifespan(mock_litserver):
@@ -557,10 +536,9 @@
     mock_uvicorn.reset_mock()
     run_all([server1, server2, server3], port="8001")
     mock_uvicorn.Config.assert_called()
-=======
+
 def test_workers_setup_status():
     api = FailFastAPI()
     server = LitServer(api, devices=1)
     with pytest.raises(RuntimeError, match="One or more workers failed to start. Shutting down LitServe"):
         server.run()
->>>>>>> 6f1d3df3
